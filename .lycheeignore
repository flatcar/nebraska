--- conflicted
+++ resolved
@@ -7,9 +7,5 @@
 #x.com seems to consistently only return a 400 from GHA
 https://x.com/flatcar
 
-<<<<<<< HEAD
-# robotstxt.org times out in CI
-=======
 # www.robotstxt.org appears to timeout from GitHub Actions
->>>>>>> 29e9123b
 https://www.robotstxt.org/robotstxt.html